{
  "packages/cli": "1.3.1",
  "packages/streamer": "1.1.0",
<<<<<<< HEAD
  "packages/index": "1.3.0",
  "packages/pack": "1.3.2",
=======
  "packages/index": "1.3.1",
  "packages/pack": "1.3.1",
>>>>>>> 4f421c7b
  "packages/utils": "1.3.0"
}<|MERGE_RESOLUTION|>--- conflicted
+++ resolved
@@ -1,12 +1,7 @@
 {
   "packages/cli": "1.3.1",
   "packages/streamer": "1.1.0",
-<<<<<<< HEAD
-  "packages/index": "1.3.0",
+  "packages/index": "1.3.1",
   "packages/pack": "1.3.2",
-=======
-  "packages/index": "1.3.1",
-  "packages/pack": "1.3.1",
->>>>>>> 4f421c7b
   "packages/utils": "1.3.0"
 }