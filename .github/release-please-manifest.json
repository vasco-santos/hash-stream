{
  "packages/cli": "1.2.1",
  "packages/streamer": "1.0.0",
<<<<<<< HEAD
  "packages/index": "1.1.1",
  "packages/pack": "1.2.0",
=======
  "packages/index": "1.2.0",
  "packages/pack": "1.1.1",
>>>>>>> da38bbc7
  "packages/utils": "1.2.0"
}<|MERGE_RESOLUTION|>--- conflicted
+++ resolved
@@ -1,12 +1,7 @@
 {
   "packages/cli": "1.2.1",
   "packages/streamer": "1.0.0",
-<<<<<<< HEAD
-  "packages/index": "1.1.1",
+  "packages/index": "1.2.0",
   "packages/pack": "1.2.0",
-=======
-  "packages/index": "1.2.0",
-  "packages/pack": "1.1.1",
->>>>>>> da38bbc7
   "packages/utils": "1.2.0"
 }