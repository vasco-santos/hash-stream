{
<<<<<<< HEAD
  "packages/cli": "1.3.0",
  "packages/streamer": "1.0.0",
  "packages/index": "1.1.1",
  "packages/pack": "1.1.1",
  "packages/utils": "1.2.0"
=======
  "packages/cli": "1.2.1",
  "packages/streamer": "1.1.0",
  "packages/index": "1.2.0",
  "packages/pack": "1.2.0",
  "packages/utils": "1.3.0"
>>>>>>> 8c1b8056
}<|MERGE_RESOLUTION|>--- conflicted
+++ resolved
@@ -1,15 +1,7 @@
 {
-<<<<<<< HEAD
   "packages/cli": "1.3.0",
-  "packages/streamer": "1.0.0",
-  "packages/index": "1.1.1",
-  "packages/pack": "1.1.1",
-  "packages/utils": "1.2.0"
-=======
-  "packages/cli": "1.2.1",
   "packages/streamer": "1.1.0",
   "packages/index": "1.2.0",
   "packages/pack": "1.2.0",
   "packages/utils": "1.3.0"
->>>>>>> 8c1b8056
 }