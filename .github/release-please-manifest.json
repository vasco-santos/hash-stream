{
  "packages/cli": "1.5.1",
  "packages/streamer": "1.4.0",
  "packages/index": "1.4.2",
  "packages/index-pipeline": "1.0.3",
<<<<<<< HEAD
  "packages/pack": "1.5.1",
  "packages/utils": "2.2.0"
=======
  "packages/pack": "1.6.0",
  "packages/utils": "2.1.2"
>>>>>>> ac11e963
}<|MERGE_RESOLUTION|>--- conflicted
+++ resolved
@@ -3,11 +3,6 @@
   "packages/streamer": "1.4.0",
   "packages/index": "1.4.2",
   "packages/index-pipeline": "1.0.3",
-<<<<<<< HEAD
-  "packages/pack": "1.5.1",
+  "packages/pack": "1.6.0",
   "packages/utils": "2.2.0"
-=======
-  "packages/pack": "1.6.0",
-  "packages/utils": "2.1.2"
->>>>>>> ac11e963
 }