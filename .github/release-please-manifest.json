--- conflicted
+++ resolved
@@ -1,13 +1,7 @@
 {
-<<<<<<< HEAD
   "packages/cli": "1.6.0",
-  "packages/streamer": "1.4.0",
-  "packages/index": "1.4.5",
-=======
-  "packages/cli": "1.5.1",
   "packages/streamer": "1.5.0",
   "packages/index": "1.5.0",
->>>>>>> 4bbfbcd7
   "packages/index-pipeline": "1.2.0",
   "packages/pack": "1.7.0",
   "packages/utils": "2.2.1"
