--- conflicted
+++ resolved
@@ -1,11 +1,6 @@
 {
   "packages/cli": "0.0.0",
-<<<<<<< HEAD
-  "packages/hash-streamer": "0.0.0",
+  "packages/streamer": "0.0.0",
   "packages/index": "1.0.0",
-=======
-  "packages/streamer": "0.0.0",
-  "packages/index": "0.0.0",
->>>>>>> bad128ef
   "packages/pack": "0.0.0"
 }