{
  "packages/cli": "1.0.0",
  "packages/streamer": "1.0.0",
<<<<<<< HEAD
  "packages/index": "1.0.0",
  "packages/pack": "1.1.0"
=======
  "packages/index": "1.1.0",
  "packages/pack": "1.0.0"
>>>>>>> 23ffc6d9
}<|MERGE_RESOLUTION|>--- conflicted
+++ resolved
@@ -1,11 +1,6 @@
 {
   "packages/cli": "1.0.0",
   "packages/streamer": "1.0.0",
-<<<<<<< HEAD
-  "packages/index": "1.0.0",
+  "packages/index": "1.1.0",
   "packages/pack": "1.1.0"
-=======
-  "packages/index": "1.1.0",
-  "packages/pack": "1.0.0"
->>>>>>> 23ffc6d9
 }