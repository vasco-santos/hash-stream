--- conflicted
+++ resolved
@@ -1,11 +1,6 @@
 {
-<<<<<<< HEAD
   "packages/cli": "1.5.0",
-  "packages/streamer": "1.1.0",
-=======
-  "packages/cli": "1.4.0",
   "packages/streamer": "1.2.0",
->>>>>>> 0e7d7895
   "packages/index": "1.4.0",
   "packages/pack": "1.4.0",
   "packages/utils": "2.0.0"
