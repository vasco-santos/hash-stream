{
  "packages/cli": "1.2.1",
<<<<<<< HEAD
  "packages/streamer": "1.1.0",
  "packages/index": "1.1.1",
  "packages/pack": "1.1.1",
=======
  "packages/streamer": "1.0.0",
  "packages/index": "1.2.0",
  "packages/pack": "1.2.0",
>>>>>>> 84e9bcf3
  "packages/utils": "1.2.0"
}<|MERGE_RESOLUTION|>--- conflicted
+++ resolved
@@ -1,13 +1,7 @@
 {
   "packages/cli": "1.2.1",
-<<<<<<< HEAD
   "packages/streamer": "1.1.0",
-  "packages/index": "1.1.1",
-  "packages/pack": "1.1.1",
-=======
-  "packages/streamer": "1.0.0",
   "packages/index": "1.2.0",
   "packages/pack": "1.2.0",
->>>>>>> 84e9bcf3
   "packages/utils": "1.2.0"
 }