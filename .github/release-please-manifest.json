--- conflicted
+++ resolved
@@ -3,11 +3,6 @@
   "packages/streamer": "1.3.1",
   "packages/index": "1.4.2",
   "packages/index-pipeline": "1.0.2",
-<<<<<<< HEAD
-  "packages/pack": "1.5.0",
+  "packages/pack": "1.5.1",
   "packages/utils": "2.1.2"
-=======
-  "packages/pack": "1.5.1",
-  "packages/utils": "2.1.1"
->>>>>>> abfe8e11
 }