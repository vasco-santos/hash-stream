{
  "packages/cli": "1.5.1",
  "packages/streamer": "1.4.0",
  "packages/index": "1.4.2",
<<<<<<< HEAD
  "packages/index-pipeline": "1.1.0",
  "packages/pack": "1.5.1",
  "packages/utils": "2.1.2"
=======
  "packages/index-pipeline": "1.0.3",
  "packages/pack": "1.6.0",
  "packages/utils": "2.2.0"
>>>>>>> 47fa0523
}<|MERGE_RESOLUTION|>--- conflicted
+++ resolved
@@ -2,13 +2,8 @@
   "packages/cli": "1.5.1",
   "packages/streamer": "1.4.0",
   "packages/index": "1.4.2",
-<<<<<<< HEAD
   "packages/index-pipeline": "1.1.0",
-  "packages/pack": "1.5.1",
-  "packages/utils": "2.1.2"
-=======
-  "packages/index-pipeline": "1.0.3",
   "packages/pack": "1.6.0",
   "packages/utils": "2.2.0"
->>>>>>> 47fa0523
+  "packages/index-pipeline": "1.0.3",
 }